""" Defines the linter class """

import os
from collections import namedtuple

from six import StringIO

from .dialects import dialect_selector
from .errors import SQLLexError, SQLParseError
from .helpers import get_time
from .parser.segments_base import frame_msg, verbosity_logger
# TODO: I feel like these functions should live elsewhere, or
# be importable directly from .parser
from .parser.segments_file import FileSegment
<<<<<<< HEAD
from .parser.segments_base import verbosity_logger, frame_msg, ParseContext
from .errors import SQLParseError, SQLLexError

=======
>>>>>>> ffb3f294
from .rules.std import standard_rule_set


class LintedFile(namedtuple('ProtoFile', ['path', 'violations', 'time_dict', 'tree'])):
    __slots__ = ()

    def check_tuples(self):
        return [v.check_tuple() for v in self.violations]

    def num_violations(self):
        return len(self.violations)

    def is_clean(self):
        return len(self.violations) == 0

    def persist_tree(self):
        """ We don't validate here, we just apply corrections to a path """
        with open(self.path, 'w') as f:
            # TODO: We should probably have a seperate function for checking what's
            # already there and doing a diff. For now we'll just go an overwrite.
            f.write(self.tree.raw)
        # TODO: Make this return value more interesting...
        return True


class LintedPath(object):
    def __init__(self, path):
        self.files = []
        self.path = path

    def add(self, file):
        self.files.append(file)

    def check_tuples(self):
        """
        Just compress all the tuples into one list
        NB: This is a little crude, as you can't tell which
        file the violations are from. Good for testing though.
        """
        tuple_buffer = []
        for file in self.files:
            tuple_buffer += file.check_tuples()
        return tuple_buffer

    def num_violations(self):
        return sum([file.num_violations() for file in self.files])

    def violations(self):
        return {file.path: file.violations for file in self.files}

    def stats(self):
        return dict(
            files=len(self.files),
            clean=sum([file.is_clean() for file in self.files]),
            unclean=sum([not file.is_clean() for file in self.files]),
            violations=sum([file.num_violations() for file in self.files])
        )

    def persist_changes(self):
        # Run all the fixes for all the files and return a dict
        return {file.path: file.persist_tree() for file in self.files}


class LintingResult(object):
    def __init__(self, rule_whitelist=None):
        self.paths = []
        # Store the rules we're using
        self.rule_whitelist = rule_whitelist

    @staticmethod
    def sum_dicts(d1, d2):
        """ Take the keys of two dictionaries and add them """
        keys = set(d1.keys()) | set(d2.keys())
        return {key: d1.get(key, 0) + d2.get(key, 0) for key in keys}

    @staticmethod
    def combine_dicts(*d):
        """ Take any set of dictionaries and combine them """
        dict_buffer = {}
        for dct in d:
            dict_buffer.update(dct)
        return dict_buffer

    def add(self, path):
        self.paths.append(path)

    def check_tuples(self):
        """
        Just compress all the tuples into one list
        NB: This is a little crude, as you can't tell which
        file the violations are from. Good for testing though.
        """
        tuple_buffer = []
        for path in self.paths:
            tuple_buffer += path.check_tuples()
        return tuple_buffer

    def num_violations(self):
        return sum([path.num_violations() for path in self.paths])

    def violations(self):
        return self.combine_dicts(path.violations() for path in self.paths)

    def stats(self):
        all_stats = dict(files=0, clean=0, unclean=0, violations=0)
        for path in self.paths:
            all_stats = self.sum_dicts(path.stats(), all_stats)
        all_stats['avg per file'] = all_stats['violations'] * 1.0 / all_stats['files']
        all_stats['unclean rate'] = all_stats['unclean'] * 1.0 / all_stats['files']
        all_stats['clean files'] = all_stats['clean']
        all_stats['unclean files'] = all_stats['unclean']
        all_stats['exit code'] = 65 if all_stats['violations'] > 0 else 0
        all_stats['status'] = 'FAIL' if all_stats['violations'] > 0 else 'PASS'
        return all_stats

    def persist_changes(self):
        # Run all the fixes for all the files and return a dict
        return self.combine_dicts(*[path.persist_changes() for path in self.paths])


class Linter(object):
    def __init__(self, dialect=None, sql_exts=('.sql',), rule_whitelist=None, rule_blacklist=None):
        # NB: dialect defaults to ansi if "none" supplied
        if isinstance(dialect, str) or dialect is None:
            dialect = dialect_selector(dialect)
        self.dialect = dialect
        self.sql_exts = sql_exts
        # restrict the search to only specific rules.
        # assume that this is a list of rule codes
        self.rule_whitelist = rule_whitelist
        self.rule_blacklist = rule_blacklist

    def get_ruleset(self):
        """
        A way of getting hold of a set of rules.
        We should probably extend this later for differing rules.
        """
        rs = standard_rule_set
        if self.rule_whitelist:
            rs = [r for r in rs if r.code in self.rule_whitelist]
        if self.rule_blacklist:
            rs = [r for r in rs if r.code not in self.rule_blacklist]
        return rs

    def rule_tuples(self):
        """ A simple pass through to access the rule tuples of the rule set """
        rs = self.get_ruleset()
        rt = [(rule.code, rule.description) for rule in rs]

        if self.rule_whitelist:
            return [elem for elem in rt if elem[0] in self.rule_whitelist]
        else:
            return rt

    def parse_file(self, f, fname=None, verbosity=0, recurse=True):
        violations = []
        t0 = get_time()

        # Allow f to optionally be a raw string
        if isinstance(f, str):
            # Add it to a buffer if that's what we're doing
            f = StringIO(f)

        verbosity_logger("LEXING RAW ({0})".format(fname), verbosity=verbosity)
        # Lex the file and log any problems
        try:
            fs = FileSegment.from_raw(f.read())
        except SQLLexError as err:
            violations.append(err)
            fs = None

        if fs:
            verbosity_logger(fs.stringify(), verbosity=verbosity)

        t1 = get_time()
        verbosity_logger("PARSING ({0})".format(fname), verbosity=verbosity)
        # Parse the file and log any problems
        if fs:
            try:
                # Make a parse context and parse
                context = ParseContext(dialect=self.dialect, verbosity=verbosity, recurse=recurse)
                parsed = fs.parse(parse_context=context)
            except SQLParseError as err:
                violations.append(err)
                parsed = None
            if parsed:
                verbosity_logger(frame_msg("Parsed Tree:"), verbosity=verbosity)
                verbosity_logger(parsed.stringify(), verbosity=verbosity)
        else:
            parsed = None

        t2 = get_time()
        time_dict = {'lexing': t1 - t0, 'parsing': t2 - t1}

        return parsed, violations, time_dict

    def lint_file(self, f, fname=None, verbosity=0, fix=False):
        """ Lint a file object - fname is optional for testing """
        # TODO: Tidy this up - it's a mess
        # Using the new parser, read the file object.
        parsed, vs, time_dict = self.parse_file(f=f, fname=fname, verbosity=verbosity)

        if parsed:
            # Now extract all the unparsable segments
            for unparsable in parsed.iter_unparsables():
                # # print("FOUND AN UNPARSABLE!")
                # # print(unparsable)
                # # print(unparsable.stringify())
                # No exception has been raised explicitly, but we still create one here
                # so that we can use the common interface
                vs.append(
                    SQLParseError(
                        "Found unparsable segment @ {0},{1}: {2!r}".format(
                            unparsable.pos_marker.line_no,
                            unparsable.pos_marker.line_pos,
                            unparsable.raw[:20] + "..."),
                        segment=unparsable
                    )
                )
                if verbosity >= 2:
                    verbosity_logger("Found unparsable segment...", verbosity=verbosity)
                    verbosity_logger(unparsable.stringify(), verbosity=verbosity)

            t0 = get_time()
            # At this point we should evaluate whether any parsing errors have occured
            if verbosity >= 2:
                verbosity_logger("LINTING ({0})".format(fname), verbosity=verbosity)

            # NOW APPLY EACH LINTER
            if fix:
                # If we're in fix mode, then we need to progressively call and reconstruct
                working = parsed
                linting_errors = []
                last_fixes = None
                while True:
                    for crawler in self.get_ruleset():
                        # fixes should be a dict {} with keys edit, delete, create
                        # delete is just a list of segments to delete
                        # edit and create are list of tuples. The first element is the
                        # "anchor", the segment to look for either to edit or to insert BEFORE.
                        # The second is the element to insert or create.

                        lerrs, _, fixes, _ = crawler.crawl(working, fix=True)
                        linting_errors += lerrs
                        if fixes:
                            verbosity_logger("Applying Fixes: {0}".format(fixes), verbosity=verbosity)
                            if fixes == last_fixes:
                                raise RuntimeError(
                                    ("Fixes appear to not have been applied, they are "
                                     "the same as last time! {0}").format(
                                        fixes))
                            else:
                                last_fixes = fixes
                            working, fixes = working.apply_fixes(fixes)
                            break
                        else:
                            # No fixes, move on to next crawler
                            continue
                    else:
                        # No more fixes to apply
                        break
                # Set things up to return the altered version
                parsed = working
            else:
                # Just get the violations
                linting_errors = []
                for crawler in self.get_ruleset():
                    lerrs, _, _, _ = crawler.crawl(parsed)
                    linting_errors += lerrs

            # Update the timing dict
            t1 = get_time()
            time_dict['linting'] = t1 - t0

            vs += linting_errors

        return LintedFile(fname, vs, time_dict, parsed)

    def paths_from_path(self, path):
        # take a path (potentially a directory) and return just the sql files
        if not os.path.exists(path):
            raise IOError("Specified path does not exist")
        elif os.path.isdir(path):
            # Then expand the path!
            buffer = set()
            for dirpath, _, filenames in os.walk(path):
                for fname in filenames:
                    for ext in self.sql_exts:
                        # is it a sql file?
                        if fname.endswith(ext):
                            # join the paths and normalise
                            buffer.add(os.path.normpath(os.path.join(dirpath, fname)))
            return buffer
        else:
            return set([path])

    def lint_string(self, string, name='<string input>', verbosity=0, fix=False):
        result = LintingResult(rule_whitelist=self.rule_whitelist)
        linted_path = LintedPath(name)
        buf = StringIO(string)
        try:
            linted_path.add(
                self.lint_file(buf, fname=name, verbosity=verbosity, fix=fix)
            )
        except Exception:
            raise
        finally:
            buf.close()

        result.add(linted_path)
        return result

    def lint_path(self, path, verbosity=0, fix=False):
        linted_path = LintedPath(path)
        for fname in self.paths_from_path(path):
            with open(fname, 'r') as f:
                linted_path.add(self.lint_file(f, fname=fname, verbosity=verbosity, fix=fix))
        return linted_path

    def lint_paths(self, paths, verbosity=0, fix=False):
        # If no paths specified - assume local
        if len(paths) == 0:
            paths = (os.getcwd(),)
        # Set up the result to hold what we get back
        result = LintingResult(rule_whitelist=self.rule_whitelist)
        for path in paths:
            # Iterate through files recursively in the specified directory (if it's a directory)
            # or read the file directly if it's not
            result.add(self.lint_path(path, verbosity=verbosity, fix=fix))
        return result

    def parse_path(self, path, verbosity=0, recurse=True):
        for fname in self.paths_from_path(path):
            with open(fname, 'r') as f:
                yield self.parse_file(f, fname=fname, verbosity=verbosity, recurse=recurse)
<|MERGE_RESOLUTION|>--- conflicted
+++ resolved
@@ -12,12 +12,8 @@
 # TODO: I feel like these functions should live elsewhere, or
 # be importable directly from .parser
 from .parser.segments_file import FileSegment
-<<<<<<< HEAD
 from .parser.segments_base import verbosity_logger, frame_msg, ParseContext
 from .errors import SQLParseError, SQLLexError
-
-=======
->>>>>>> ffb3f294
 from .rules.std import standard_rule_set
 
 
@@ -352,4 +348,4 @@
     def parse_path(self, path, verbosity=0, recurse=True):
         for fname in self.paths_from_path(path):
             with open(fname, 'r') as f:
-                yield self.parse_file(f, fname=fname, verbosity=verbosity, recurse=recurse)
+                yield self.parse_file(f, fname=fname, verbosity=verbosity, recurse=recurse)